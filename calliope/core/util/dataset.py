"""
Copyright (C) 2013-2019 Calliope contributors listed in AUTHORS.
Licensed under the Apache 2.0 License (see LICENSE file).

"""

from calliope import exceptions
import xarray as xr
import pandas as pd


def get_loc_techs(loc_techs, tech=None, loc=None):
    """
    Get a list of loc_techs associated with the given technology and/or location.
    If multiple of both loc and tech are given, the function will return any
    combination of members of loc and tech lists found in loc_techs.

    Parameters
    ----------
    loc_techs : list
        set of loc_techs to search for the relevant tech and/or loc
    tech : string or list of strings, default None
        technology/technologies to search for in the set of location:technology
    loc : string or list of strings, default None
        location(s) to search for in the set of location:technology

    Returns
    -------
    relevant_loc_techs : list of strings

    """
    # If both are strings, there is only one loc:tech possibility to look for
    if (
        isinstance(tech, str)
        and isinstance(loc, str)
        and "::".join([loc, tech]) in loc_techs
    ):
        relevant_loc_techs = ["::".join([loc, tech])]

    tech = [tech] if tech is not None and isinstance(tech, str) else tech
    loc = [loc] if loc is not None and isinstance(loc, str) else loc

    if tech and not loc:
        relevant_loc_techs = [i for i in loc_techs if i.split("::")[1] in tech]
    elif loc and not tech:
        relevant_loc_techs = [i for i in loc_techs if i.split("::")[0] in loc]
    elif loc and tech:
        loc_techs_set = set(tuple(i.split("::")) for i in loc_techs)
        possible_loc_techs = set((l, t) for l in loc for t in tech)
        relevant_loc_techs = [
            "::".join(i) for i in possible_loc_techs.intersection(loc_techs_set)
        ]
    else:
        relevant_loc_techs = [None]

    return relevant_loc_techs


def reorganise_xarray_dimensions(data):
    """
    Reorganise Dataset or DataArray dimensions to be alphabetical *except*
    `timesteps`, which must always come last in any DataArray's dimensions
    """

    if not (isinstance(data, xr.Dataset) or isinstance(data, xr.DataArray)):
        raise TypeError(
            "Must provide either xarray Dataset or DataArray to be reorganised"
        )

    steps = [i for i in ["datesteps", "timesteps"] if i in data.dims]

    if isinstance(data, xr.Dataset):
        new_dims = (sorted(list(set(data.dims.keys()) - set(steps)))) + steps
    elif isinstance(data, xr.DataArray):
        new_dims = (sorted(list(set(data.dims) - set(steps)))) + steps

    updated_data = data.transpose(*new_dims).reindex({k: data[k] for k in new_dims})

    return updated_data


def split_loc_techs(data_var, return_as="DataArray"):
    """
    Get a DataArray with locations technologies, and possibly carriers
    split into separate coordinates.

    Parameters
    ----------
    data_var : xarray DataArray
        Variable from Calliope model_data, to split loc_techs dimension
    return_as : string
        'DataArray' to return xarray DataArray, 'MultiIndex DataArray' to return
        xarray DataArray with loc_techs as a MultiIndex,
        or 'Series' to return pandas Series with dimensions as a MultiIndex

    Returns
    -------
    updated_data_var : xarray DataArray of pandas Series
    """

    # Separately find the loc_techs(_carriers) dimension and all other dimensions
    loc_tech_dim = [i for i in data_var.dims if "loc_tech" in i]
    if not loc_tech_dim:
        loc_tech_dim = [i for i in data_var.dims if "loc_carrier" in i]

    if not loc_tech_dim:
        if return_as == "Series":
            return data_var.to_series()
        elif return_as in ["DataArray", "MultiIndex DataArray"]:
            return data_var
        else:
            raise ValueError(
                "`return_as` must be `DataArray`, `Series`, or "
                "`MultiIndex DataArray`, but `{}` given".format(return_as)
            )

    elif len(loc_tech_dim) > 1:
        e = exceptions.ModelError
        raise e(
            "Cannot split loc_techs or loc_tech_carriers dimension "
            "for DataArray {}".format(data_var.name)
        )

    loc_tech_dim = loc_tech_dim[0]
    # xr.Datarray -> pd.Series allows for string operations
    data_var_idx = data_var[loc_tech_dim].to_index()
    index_list = data_var_idx.str.split("::").tolist()

    # carrier_prod, carrier_con, and carrier_export will return an index_list
    # of size 3, all others will be an index list of size 2
    possible_names = ["loc", "tech", "carrier"]
    names = [i + "s" for i in possible_names if i in loc_tech_dim]

    data_var_midx = pd.MultiIndex.from_tuples(index_list, names=names)

    # Replace the Datarray loc_tech_dim with this new MultiIndex
    updated_data_var = data_var.copy()
    updated_data_var.coords[loc_tech_dim] = data_var_midx

    if return_as == "MultiIndex DataArray":
        return updated_data_var

    elif return_as == "Series":
        return reorganise_xarray_dimensions(updated_data_var.unstack()).to_series()

    elif return_as == "DataArray":
        return reorganise_xarray_dimensions(updated_data_var.unstack())

    else:
<<<<<<< HEAD
        raise ValueError('`return_as` must be `DataArray`, `Series`, or '
                         '`MultiIndex DataArray`, but `{}` given'.format(return_as))






def scale(data, transform=lambda x: x):

    # extract scaling factors from data for easier accessing
    factors = {data.scale.unit.values[i] : data.scale.values[i] for i in range(0, len(data.scale))}
    
    # TODO: need a better way to distinguish between costs and non-costs!
    for key, val in data.data_vars.items():
        if 'cost' in key.split('_'): # scale cost in all cost classes (also group constraints with costs)
            for i in range(0, len(data.costs)):
                costclass = data.costs[i].values.item(0)
                factor = get_cost_scaling_factor(key, costclass, factors)
                if not factor is None:
                    data[key].loc[dict(costs=costclass)] *= transform(factor)

        else: # scale constraint
            factor = get_constraint_scaling_factor(key, factors)
            if not factor is None:
                data[key] = transform(factor) * val

    if 'loc_techs_finite_resource' in data:
        # scale all resources according to respective unit
        for res in data.loc_techs_finite_resource:
            resource_unit = data.resource_unit.sel(loc_techs_finite_resource=res).values.item(0)
            factor = 1
            if resource_unit == 'energy':
                factor = factors.get('energy', 1)
            elif resource_unit == 'energy_per_area':
                factor = factors.get('energy', 1)/factors.get('area', 1)
            #is this what kWh/kW is called?
            elif resource_unit == 'energy_per_power':
                factor = factors.get('energy', 1)/factors.get('power',1)
            #assert(False)
            data["resource"].loc[dict(loc_techs_finite_resource=res)] *= transform(factor)
    return data



def get_cost_scaling_factor(cost_name, cost_class, scaling_factors):
    # COSTS
    if cost_name in ["cost_energy_cap", "cost_resource_cap", "cost_om_annual"]:     # kW^-1
        return scaling_factors.get(cost_class, 1)/scaling_factors.get("power", 1)
    elif cost_name in ["cost_export", "cost_om_con", "cost_om_prod", "cost_storage_cap"]:    # kWh^-1
        return scaling_factors.get(cost_class, 1)/scaling_factors.get("energy", 1)
    elif cost_name in ["cost_energy_cap_per_distance"]:    # kW^-1/distance
        return scaling_factors.get(cost_class, 1)/(scaling_factors.get("power", 1) * scaling_factors.get("distance", 1))
    elif cost_name in ["cost_resource_area"]:    # m^-2
        return scaling_factors.get(cost_class, 1)/scaling_factors.get("area", 1)
    elif cost_name in ["group_cost_max", "group_cost_min", "group_cost_equals", "group_cost_var_max", "group_cost_var_min", "group_cost_var_equals", "group_cost_investment_max", "group_cost_investment_min", "group_cost_investment_equals"]: 
        return scaling_factors.get(cost_class, 1)
    else:
        print("returning none for ", cost_name, cost_class)
        return None
    

def get_constraint_scaling_factor(variable_name, scaling_factors):
    """
    - in order to scale time we also would need to modify the timeseries data

    # hour^-1
    if variable_name in ["charge_rate", "energy_cap_per_storage_cap_min", "energy_cap_per_storage_cap_max", "storage_loss"]:
        return units["per_hour"]
    # fraction/hour
    elif variable_name in ["energy_ramping"]:
        return units["fraction_per_hour"]
    # years
    elif variable_name in ["lifetime"]:
        return units["time"]

    - scaling integers, floats and fractions doesn't make sense 
    - is energy_cap_min/max/equals really kWh?
    """

    #CONSTRAINTS
    # kW
    if variable_name in ["energy_cap_equals", "energy_cap_equals_systemwide", "energy_cap_max", "energy_cap_max_systemwide", "energy_cap_min", "export_cap", "resource_cap_equals", "resource_cap_max", "resource_cap_min", "units_max_systemwide", "units_equals_systemwide"]:
        return scaling_factors.get("power", 1)
    elif variable_name in ["energy_cap_per_unit", "storage_cap_per_unit"]:     # kWh/unit
        return scaling_factors.get("energy", 1)
    elif variable_name in ["energy_eff_per_distance"]:     # distance^-1
        return 1/scaling_factors.get("distance", 1)
    elif variable_name in ["resource_area_equals", "resource_area_max", "resource_area_min"]:    # m^2
        return scaling_factors.get("area", 1)
    elif variable_name in ["storage_cap_equals", "storage_cap_max", "storage_cap_min"]:    # kWh
        return scaling_factors.get("energy", 1)
    elif variable_name in ["resource_area_per_energy_cap"]:
        return scaling_factors.get("area", 1) / scaling_factors.get("energy", 1)


    # GROUP CONSTRAINTS
    if variable_name in ["resource_area_min", "resource_area_max", "resource_area_equals", "available_area"]: # area
        return scaling_factors.get("area", 1)
    elif variable_name in ["energy_cap_min", "energy_cap_max", "energy_cap_equals", "carrier_prod_min", "carrier_prod_max", "carrier_prod_equals"]: #energy
        return scaling_factors.get("energy", 1)
    else:
        print("returning none for ", variable_name)
        return None
=======
        raise ValueError(
            "`return_as` must be `DataArray`, `Series`, or "
            "`MultiIndex DataArray`, but `{}` given".format(return_as)
        )
>>>>>>> 71dc40f6
<|MERGE_RESOLUTION|>--- conflicted
+++ resolved
@@ -147,12 +147,10 @@
         return reorganise_xarray_dimensions(updated_data_var.unstack())
 
     else:
-<<<<<<< HEAD
-        raise ValueError('`return_as` must be `DataArray`, `Series`, or '
-                         '`MultiIndex DataArray`, but `{}` given'.format(return_as))
-
-
-
+        raise ValueError(
+            "`return_as` must be `DataArray`, `Series`, or "
+            "`MultiIndex DataArray`, but `{}` given".format(return_as)
+        )
 
 
 
@@ -251,10 +249,4 @@
         return scaling_factors.get("energy", 1)
     else:
         print("returning none for ", variable_name)
-        return None
-=======
-        raise ValueError(
-            "`return_as` must be `DataArray`, `Series`, or "
-            "`MultiIndex DataArray`, but `{}` given".format(return_as)
-        )
->>>>>>> 71dc40f6
+        return None