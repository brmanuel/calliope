#
# NB Parts of this file are automatically parsed and extracted for the configuration reference documentation.
# See `doc/user/configuration_reference.rst` and `doc/generate_tables.py`, which populates
# the `doc/user/includes` directory
#

#
# GENERAL MODEL SETTINGS
#

# General parameters
startup_time: 12  # Length of startup period (hours)

# Operation mode settings
opmode:
    horizon: 48  # Optimization period length (hours)
    window: 24  # Operation period length (hours)

# Per-carrier system margins
system_margin:
    power: 0

#
# TECH DEFAULTS
#

techs:
    defaults:
        stack_weight: 100
        color: false  # If no color is defined, a random one will be chosen
        source_carrier: false # Defaults to false, allows technologies to define a carrier to consume
        group: false
        x_map: null
        export: null
        constraints:
            force_r: false  # Forces this technology to use all available ``r``, rather than making it a maximum upper boundary (for production) or minimum lower boundary (for consumption)
            r_unit: power  # Sets the unit of ``r`` to either ``power`` (i.e. kW) or ``energy`` (i.e. kWh), which affects how resource time series are processed when performing time resolution adjustments
            r_eff: 1.0  # Resource to/from storage conversion efficiency
            r_area.min: 0  # Minimum installed collector area (m\ :sup:`2`)
            r_area.max: false  # Maximum installed collector area (m\ :sup:`2`), set to false by default in order to disable this constraint and force r_area to 1
            r_area.equals: false  # Specific installed collector area (m\ :sup:`2`)
            r_area_per_e_cap: false  # If set, forces ``r_area`` to follow ``e_cap`` with the given numerical ration (e.g. setting to 1.5 means that ``r_area == 1.5 * e_cap``)
            r_cap.min: 0  # Minimum installed resource to/from storage conversion capacity (kW)
            r_cap.max: inf  # Maximum installed resource to/from storage conversion capacity (kW)
            r_cap.equals: false  # Specific installed resource to/from storage conversion capacity (kW)
            r_cap_equals_e_cap: false  # If true, r_cap is forced to equal e_cap
            r_scale: 1.0  # Scale resource by this value
            r_scale_to_peak: false  # Scale resource such that its peak is as defined here, ``false`` to disable. This setting only has an effect if a time series is used via ``r: file``
            allow_rb: false  # Allow secondary resource
            rb_startup_only: false  # Allow secondary resource during startup_time only (only has an effect if ``allow_rb`` is ``true``)
            rb_eff: 1.0  # Secondary resource to/from storage conversion efficiency
            rb_cap.min: 0  # Minimum installed secondary resource to storage conversion capacity (kW)
            rb_cap.max: inf  # Maximum installed secondary resource to storage conversion capacity (kW)
            rb_cap.equals: 0  # Specific installed secondary resource to storage conversion capacity (kW)
            rb_cap_follow:  false  # Can be set to ``e_cap`` or ``r_cap`` to set ``rb_cap.max`` to the respective value (in which case, any given ``rb_cap.max`` is ignored). ``false`` to disable
            rb_cap_follow_mode: 'max'  # Can be set to `max` or `equals` to specifiy which ``rb_cap`` constraint is specific by the variable given in ``rb_cap_follow``
            s_init: 0  # Initial storage level (kWh)
            s_cap.min: 0  # Minimum storage capacity (kWh)
            s_cap.max: 0  # Maximum storage capacity (kWh)
            s_cap.equals: false  # Specific storage capacity (kWh)
            use_s_time: false  # Use full load hours for storage sizing? (set to ``true`` or ``false``)
            s_time.max: 0  # Max storage time (full load hours). Only has an effect if ``use_s_time`` is set to ``true``
            s_loss: 0  # Storage loss rate (per hour)
            e_prod: true  # Allow this technology to supply energy to the carrier
            e_con: false  # Allow this technology to consume energy from the carrier
            c_eff: 1.0  # Carrier efficiency (additional losses as energy gets transferred from the plant to the carrier, e.g. due to plant parasitic consumption)
            e_eff: 1.0  # Storage to/from carrier conversion efficiency. Can be set to ``file`` or ``file:`` or to a single numerical value
            e_eff_ref: false  # Reference storage to/from carrier efficiency. If set to false, e_eff is used instead. Currently only used when for storage size calculation when ``suse_s_time`` is ``true``.
            e_cap.min: 0  # Minimum installed storage to/from carrier conversion capacity (kW), per location
            e_cap.max: 0  # Maximum installed storage to/from carrier conversion capacity (kW), per location
            e_cap.equals: false  # Specific installed storage to/from carrier conversion capacity (kW), per location
            e_cap.total_max: inf  # Maximum installed storage to/from carrier conversion capacity (kW), model-wide
            e_cap.total_equals: false  # Specific installed storage to/from carrier conversion capacity (kW), model-wide
            e_cap_scale: 1.0  # Scale all ``e_cap`` min/max/equals/total_max/total_equals constraints by this value
            e_cap_min_use: false  # Set to a value between 0 and 1 to force minimum storage to carrier capacity use for production technologies
            e_ramping:  false  # Ramping rate (fraction of installed capacity per hour), set to ``false`` to disable ramping constraints (only has an effect if the optional ramping constraints are loaded)
        costs:
            default:  # These default are looked up for any value not defined for a specific cost class
                s_cap: 0  # Cost of storage capacity (per kWh)
                r_area: 0  # Cost of resource collector area (per m\ :sup:`2`)
                r_cap: 0  # Cost of resource conversion capacity (per kW)
                rb_cap: 0  # Cost of secondary resource conversion capacity (per kW)
                e_cap: 0  # Cost of carrier conversion capacity (per kW gross)
                om_frac: 0  # Yearly O&M costs (fraction of total investment)
                om_fixed: 0  # Yearly O&M costs (per kW of ``e_cap``)
                om_var: 0  # Variable O&M costs (per kWh of ``es_prod``)
                om_fuel: 0  # Fuel costs (per kWh of ``r`` used)
                om_rb: 0  # Fuel costs for secondary resource (per kWh of ``rb`` used)
        revenue:
            default:
                sub_var: 0 #variable subsidy (per kWh of ``es_prod`` or ``es_con``)
                sub_cap: 0 #fixed subsidy (per kW gross) ##e_cap.max must be defined (and not infinite) if using this with demand
                sub_annual: 0 #annual subsidy (per kW of ``e_cap``) ##e_cap.max must be defined (and not infinite) if using this with demand
<<<<<<< HEAD
                sub_export: 0
        costs_per_distance:
            default:
                e_cap: 0
=======
>>>>>>> dab5b71e
        depreciation:
            plant_life: 25  # Lifetime of a plant (years)
            interest:
                default: 0  # Default interest rate if not specified for a cost class ``k``
                monetary: 0.10  # Interest rate for the ``monetary`` cost class
        weight: 1.0  # Cost weight in objective function (higher: relatively more expensive)
    supply:
        parent: defaults
    demand:
        parent: defaults
        constraints:
            r: 0
            force_r: true
            e_cap.max: inf
            e_prod: false
            e_con: true
    unmet_demand:  # Unmet demand that is not child of 'supply' so doesn't get grouped with it
        stack_weight: 0
        color: '#666666'
        parent: defaults
        constraints:
            r: inf
            e_cap.max: inf
        costs:
            monetary:
                om_var: 1.0e+9
    unmet_demand_as_supply_tech:  # Unmet demand that IS a child of 'supply' so gets treated like a regular supply technology for grouping purposes
        stack_weight: 0
        color: '#666666'
        parent: supply
        constraints:
            r: inf
            e_cap.max: inf
        costs:
            monetary:
                om_var: 1.0e+9
    storage:  # ``r`` is not used but still must be defined as inf
        parent: defaults
        constraints:
            r: inf
            e_con: true
    transmission:  # ``r`` is not used but still must be defined as inf
        parent: defaults
        per_distance: 1
        constraints:
            r: inf
            e_cap.max: inf
            e_con: true
        costs_per_distance:
            default:
                e_cap: 0
        constraints_per_distance:
            e_loss: 0
    conversion:  # ``r`` is not used but still must be defined as inf
        parent: defaults
        constraints:
            r: inf
            e_con: true<|MERGE_RESOLUTION|>--- conflicted
+++ resolved
@@ -88,16 +88,15 @@
                 om_rb: 0  # Fuel costs for secondary resource (per kWh of ``rb`` used)
         revenue:
             default:
-                sub_var: 0 #variable subsidy (per kWh of ``es_prod`` or ``es_con``)
-                sub_cap: 0 #fixed subsidy (per kW gross) ##e_cap.max must be defined (and not infinite) if using this with demand
-                sub_annual: 0 #annual subsidy (per kW of ``e_cap``) ##e_cap.max must be defined (and not infinite) if using this with demand
-<<<<<<< HEAD
-                sub_export: 0
+                sub_var: 0 # Variable subsidy (per kWh of ``es_prod`` or ``es_con``)
+                sub_cap: 0 # Fixed subsidy (per kW gross) ##e_cap.max must be defined (and not infinite) if using this with demand
+                sub_annual: 0 # Annual subsidy (per kW of ``e_cap``) ##e_cap.max must be defined (and not infinite) if using this with demand
+                sub_export: 0 # Variable subsidy (per kWh of ``export``)
         costs_per_distance:
             default:
-                e_cap: 0
-=======
->>>>>>> dab5b71e
+                e_cap: 0 # cost per unit distance per unit e_cap
+        constraints_per_distance:
+            e_loss: 0 # Energy loss during transmission, per unit distance. Set as value between 0 (no loss) and 1 (all energy lost)
         depreciation:
             plant_life: 25  # Lifetime of a plant (years)
             interest:
@@ -146,11 +145,6 @@
             r: inf
             e_cap.max: inf
             e_con: true
-        costs_per_distance:
-            default:
-                e_cap: 0
-        constraints_per_distance:
-            e_loss: 0
     conversion:  # ``r`` is not used but still must be defined as inf
         parent: defaults
         constraints:
